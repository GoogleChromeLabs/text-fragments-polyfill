--- conflicted
+++ resolved
@@ -315,28 +315,6 @@
  * @return {[Node, number]} The DOM Node and the offset where the text starts or ends.
  */
 const findRangeNodeAndOffset = (blockNode, text, start) => {
-<<<<<<< HEAD
-  const textNodes = getTextNodesDirectlyIn(blockNode);
-  const wordsToSearchFor = text.match(/[\p{L}\p{P}]/gu);
-  const wordList = textNodes.map(n => n.textContent).map(s => s.match(/[\p{L}\p{P}]/gu));
-  const allWords = wordList.map(Boolean).reduce((arr, words) => [...arr, ...words], []);
-
-  const children = textNodes.map((n, i) => [n, wordList[i]]);
-
-  /* const fullText = blockNode.innerText.replace(/\s/g, ' ');
-  let offset = fullText.indexOf(text) + (start ? 0 : text.length);
-  const startChildren = [];
-  const treeWalker = document.createTreeWalker(blockNode, NodeFilter.SHOW_TEXT);
-  let node = treeWalker.nextNode();
-  if (node) {
-    const trimmedContent = node.textContent.replace(/^\s+/, '').replace(/\s+$/, '');
-    startChildren.push({
-      node,
-      startOffset: 0,
-      endOffset: trimmedContent.length,
-      textStart: node.textContent.indexOf(trimmedContent),
-    });
-=======
   /**
    * Shrink a Range in the wanted direction.
    * If the end of a text node is reached, the range's start or end will move to the next node.
@@ -365,7 +343,6 @@
       }
       r.setEnd(container, offset);
     }
->>>>>>> 0b29abdf
   }
 
   /**
@@ -451,12 +428,8 @@
     shrinkRange(range, start, nodes);
     if(i > 20) break;
   }
-<<<<<<< HEAD
-  return [anchorNode, offset]; */
-=======
 
   return [container, offset];
->>>>>>> 0b29abdf
 };
 
 /**
@@ -500,21 +473,6 @@
   );
 
   const matches = [];
-<<<<<<< HEAD
-  for(const element of blockElements) {
-    const textParts = Array.from(element.children).reduce((parts, child) => {
-      if(BLOCK_ELEMENTS.includes(child.tagName)) {
-        return [...parts.slice(0, -1), ...parts.slice(-1)[0].split(child.innerText)];
-      } else {
-        return parts;
-      }
-    }, [element.innerText]);
-    for(const textPart of textParts.map(part => part.replace(/\s/g, ' '))) {
-      let regexMatch;
-      let lastMatchIndex = -1;
-      while (regexMatch = textPart.substring(lastMatchIndex + 1).match(new RegExp(text), )) {
-        lastMatchIndex = regexMatch.index;
-=======
   for (const element of blockElements) {
     const textParts = Array.from(element.children).reduce(
       (parts, child) => {
@@ -531,7 +489,6 @@
     );
     for (const textPart of textParts.map((part) => part.replace(/\s/g, ' '))) {
       if (textPart.includes(text)) {
->>>>>>> 0b29abdf
         matches.push(element);
       }
     }
