--- conflicted
+++ resolved
@@ -76,24 +76,4 @@
     const marks = utils.forTesting.markRange(range);
     expect(marksArrayToString(marks)).toEqual('elaborate fancy div');
   });
-
-  it('marks simple matching text', function () {
-    console.log(__html__);
-
-    document.body.innerHTML = __html__['basic_test.html'];
-
-    const directive = { text: [{ textStart: 'trivial test of' }] };
-    utils.processFragmentDirectives(directive);
-
-<<<<<<< HEAD
-  it('works with complexe layouts', function () {
-    document.body.innerHTML = window.__html__['complicated-layout.html'];
-    const directives = utils.getFragmentDirectives(
-      '#:~:text=is%20a%20test,And%20another%20one',
-=======
-    expect(document.body.innerHTML).toEqual(
-      __html__['basic_test.expected.html'],
->>>>>>> 0b29abdf
-    );
-  });
 });