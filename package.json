--- conflicted
+++ resolved
@@ -1,14 +1,5 @@
 {
   "name": "text-fragments-polyfill",
-<<<<<<< HEAD
-  "version": "0.0.3",
-  "description": "This is an attempt to polyfill the [Text Fragments](https://wicg.github.io/scroll-to-text-fragment/) feature for browsers that don't support it natively.",
-  "main": "text-fragments.js",
-  "dependencies": {
-    "prettier": "^2.0.5",
-    "terser": "^4.8.0"
-  },
-=======
   "version": "0.0.6",
   "description": "This is an attempt to polyfill the [Text Fragments](https://wicg.github.io/scroll-to-text-fragment/) feature for browsers that don't support it natively.",
   "main": "src/text-fragments.js",
@@ -20,7 +11,6 @@
     "dist",
     "demo"
   ],
->>>>>>> 7f0e8ee6
   "devDependencies": {
     "eslint": "^7.5.0",
     "eslint-config-google": "^0.14.0",
