{
  "name": "text-fragments-polyfill",
  "version": "5.2.0",
  "description": "This is a polyfill for the [Text Fragments](https://wicg.github.io/scroll-to-text-fragment/) feature for browsers that don't support it natively.",
  "main": "./dist/text-fragments.js",
  "browser": "./dist/text-fragments.js",
  "module": "./dist/text-fragments.js",
  "type": "module",
  "exports": {
    ".": "./dist/text-fragments.js",
    "./dist/fragment-generation-utils.js": "./dist/fragment-generation-utils.js",
    "./text-fragment-utils": "./src/text-fragment-utils.js",
    "./package.json": "./package.json"
  },
  "unpkg": "./dist/text-fragments.js",
  "files": [
    "src",
    "dist",
    "demo"
  ],
  "devDependencies": {
    "clang-format": "^1.6.0",
    "eslint": "^8.8.0",
    "eslint-config-google": "^0.14.0",
    "eslint-config-prettier": "^8.3.0",
    "http-server": "^14.1.0",
    "jasmine-core": "^4.0.0",
    "karma": "^6.3.12",
    "karma-chrome-launcher": "^3.1.0",
    "karma-firefox-launcher": "^2.1.2",
    "karma-html2js-preprocessor": "^1.1.0",
    "karma-jasmine": "^4.0.1",
    "karma-webkit-launcher": "^1.0.2",
    "playwright": "^1.18.1",
    "prettier": "^2.5.1",
    "regenerate": "^1.4.2",
    "rollup": "^2.66.1",
    "rollup-plugin-terser": "7.0.2",
    "shx": "^0.3.4",
    "unicode-9.0.0": "^0.7.5"
  },
  "scripts": {
    "start": "npx http-server",
    "clean": "shx rm -rf dist",
    "fix": "npx clang-format --style=Google -i ./src/*.js ./tools/*.js ./test/*.js && npx prettier --write **/*.json **/*.html",
    "prepare": "npm run clean && npm run fix && npm run lint && npx rollup src/text-fragments.js --dir dist -p 'terser' && npx rollup src/fragment-generation-utils.js --dir dist -p 'terser'",
    "lint": "npx eslint . --ext .js,.mjs --fix --ignore-pattern dist/",
<<<<<<< HEAD
    "test": "./node_modules/karma/bin/karma start --single-run",
    "debug": "./node_modules/karma/bin/karma start --debug --browsers"
=======
    "test": "./node_modules/karma/bin/karma start karma.conf.cjs --single-run"
>>>>>>> d666dc2b
  },
  "repository": {
    "type": "git",
    "url": "git+https://github.com/GoogleChromeLabs/text-fragments-polyfill.git"
  },
  "contributors": [
    "Thomas Steiner <steiner.thomas@gmail.com>",
    "Tommy Martino <tfmartino@gmail.com>"
  ],
  "license": "Apache-2.0",
  "bugs": {
    "url": "https://github.com/GoogleChromeLabs/text-fragments-polyfill/issues"
  },
  "homepage": "https://github.com/GoogleChromeLabs/text-fragments-polyfill#readme",
  "eslintConfig": {
    "parserOptions": {
      "ecmaVersion": 2020,
      "sourceType": "module"
    },
    "extends": [
      "google",
      "prettier"
    ]
  }
}<|MERGE_RESOLUTION|>--- conflicted
+++ resolved
@@ -45,12 +45,8 @@
     "fix": "npx clang-format --style=Google -i ./src/*.js ./tools/*.js ./test/*.js && npx prettier --write **/*.json **/*.html",
     "prepare": "npm run clean && npm run fix && npm run lint && npx rollup src/text-fragments.js --dir dist -p 'terser' && npx rollup src/fragment-generation-utils.js --dir dist -p 'terser'",
     "lint": "npx eslint . --ext .js,.mjs --fix --ignore-pattern dist/",
-<<<<<<< HEAD
-    "test": "./node_modules/karma/bin/karma start --single-run",
+    "test": "./node_modules/karma/bin/karma start karma.conf.cjs --single-run",
     "debug": "./node_modules/karma/bin/karma start --debug --browsers"
-=======
-    "test": "./node_modules/karma/bin/karma start karma.conf.cjs --single-run"
->>>>>>> d666dc2b
   },
   "repository": {
     "type": "git",
